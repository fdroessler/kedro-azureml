--- conflicted
+++ resolved
@@ -17,8 +17,4 @@
     except Exception:
         # Fall back to InteractiveBrowserCredential in case DefaultAzureCredential not work
         credential = InteractiveBrowserCredential()
-<<<<<<< HEAD
-    return credential
-=======
-    return credential
->>>>>>> e7199a98
+    return credential