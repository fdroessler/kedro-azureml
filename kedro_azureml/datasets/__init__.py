<<<<<<< HEAD
from kedro_azureml.datasets.asset_dataset import AzureMLAssetDataSet
from kedro_azureml.datasets.pipeline_dataset import AzureMLPipelineDataSet
=======
from kedro_azureml.datasets.asset_dataset import AzureMLAssetDataset
from kedro_azureml.datasets.file_dataset import AzureMLFileDataset
from kedro_azureml.datasets.pandas_dataset import AzureMLPandasDataset
from kedro_azureml.datasets.pipeline_dataset import AzureMLPipelineDataset
>>>>>>> e7199a98
from kedro_azureml.datasets.runner_dataset import (
    KedroAzureRunnerDataset,
    KedroAzureRunnerDistributedDataset,
)

__all__ = [
<<<<<<< HEAD
    "AzureMLAssetDataSet",
    "AzureMLPipelineDataSet",
=======
    "AzureMLFileDataset",
    "AzureMLAssetDataset",
    "AzureMLPipelineDataset",
    "AzureMLPandasDataset",
>>>>>>> e7199a98
    "KedroAzureRunnerDataset",
    "KedroAzureRunnerDistributedDataset",
]<|MERGE_RESOLUTION|>--- conflicted
+++ resolved
@@ -1,27 +1,17 @@
-<<<<<<< HEAD
-from kedro_azureml.datasets.asset_dataset import AzureMLAssetDataSet
-from kedro_azureml.datasets.pipeline_dataset import AzureMLPipelineDataSet
-=======
 from kedro_azureml.datasets.asset_dataset import AzureMLAssetDataset
 from kedro_azureml.datasets.file_dataset import AzureMLFileDataset
 from kedro_azureml.datasets.pandas_dataset import AzureMLPandasDataset
 from kedro_azureml.datasets.pipeline_dataset import AzureMLPipelineDataset
->>>>>>> e7199a98
 from kedro_azureml.datasets.runner_dataset import (
     KedroAzureRunnerDataset,
     KedroAzureRunnerDistributedDataset,
 )
 
 __all__ = [
-<<<<<<< HEAD
-    "AzureMLAssetDataSet",
-    "AzureMLPipelineDataSet",
-=======
     "AzureMLFileDataset",
     "AzureMLAssetDataset",
     "AzureMLPipelineDataset",
     "AzureMLPandasDataset",
->>>>>>> e7199a98
     "KedroAzureRunnerDataset",
     "KedroAzureRunnerDistributedDataset",
 ]