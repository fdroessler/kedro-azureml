--- conflicted
+++ resolved
@@ -19,18 +19,14 @@
         self,
         azureml_dataset: str,
         dataset: Union[str, Type[AbstractDataSet], Dict[str, Any]],
-<<<<<<< HEAD
-        azureml_version: Optional[Version] = None,
-=======
         version: Optional[Version] = None,
         folder: str = "data",
->>>>>>> 8a00cf27
         filepath_arg: str = "filepath",
     ):
         super().__init__(dataset=dataset, folder=folder, filepath_arg=filepath_arg)
 
         self._azureml_dataset = azureml_dataset
-        self._version = azureml_version
+        self._version = version
 
         # TODO: remove and disable versioning in Azure ML runner?
         if VERSION_KEY in self._dataset_config:
