[tool.poetry]
name = "kedro-azureml"
version = "0.7.0"
description = "Kedro plugin with Azure ML Pipelines support"
readme = "README.md"
authors = ['marcin.zablocki <marcin.zablocki@getindata.com>']
maintainers = ['GetInData MLOPS <mlops@getindata.com>']
homepage = "https://github.com/getindata/kedro-azureml"
repository = "https://github.com/getindata/kedro-azureml"
documentation = "https://kedro-azureml.readthedocs.io/"
keywords = ['kedro', 'mlops', 'azureml', 'machinelearning']
license = "Apache-2.0"
classifiers = [
    "Development Status :: 4 - Beta", # license and python versions added automatically
]

[build-system]
requires = ["poetry-core>=1.0.0"]
build-backend = "poetry.core.masonry.api"

[tool.coverage.run]
branch = true
relative_files = true

[tool.coverage.report]
exclude_lines = [
    "pragma: no cover",
    "raise NotImplementedError"
]

[tool.isort]
known_third_party = ["azure", "tabulate", "pydantic","semver","setuptools"]

[tool.poetry.dependencies]
python = ">=3.8,<3.11"
kedro = ">=0.18.11,<0.19"
cloudpickle = "^2.1.0"
adlfs = ">=2022.2.0"
azure-ai-ml = ">=1.2.0"
azureml-mlflow = { version = ">=1.42.0", optional = true}
pydantic = "~=1.9.1"
mlflow = {version = ">2.0.0,<3.0.0", optional = true}
backoff = "^2.2.1"
<<<<<<< HEAD
azure-core = ">=1.26.1"
azureml-dataset-runtime = "^1.52.0"
=======
>>>>>>> e7199a98
kedro-datasets = ">=1.0.0"
azureml-fsspec = "^1.1.1"
pyarrow = ">=11.0.0"

[tool.poetry.extras]
mlflow = ["azureml-mlflow", "mlflow"]

[tool.poetry.dev-dependencies]
pytest = "<7"
pytest-cov = ">=2.8.0, <4.0.0"
tox = ">=3.25.1"
pre-commit = "2.20.0"
numpy = "1.23.1"
pandas = "^1.4.3"

[tool.poetry.plugins] # Optional super table

[tool.poetry.plugins."kedro.project_commands"]
"azureml" = "kedro_azureml.cli:commands"

[tool.poetry.plugins."kedro.hooks"]
"azure_local_run_hook" = "kedro_azureml.hooks:azureml_local_run_hook"<|MERGE_RESOLUTION|>--- conflicted
+++ resolved
@@ -41,11 +41,6 @@
 pydantic = "~=1.9.1"
 mlflow = {version = ">2.0.0,<3.0.0", optional = true}
 backoff = "^2.2.1"
-<<<<<<< HEAD
-azure-core = ">=1.26.1"
-azureml-dataset-runtime = "^1.52.0"
-=======
->>>>>>> e7199a98
 kedro-datasets = ">=1.0.0"
 azureml-fsspec = "^1.1.1"
 pyarrow = ">=11.0.0"
