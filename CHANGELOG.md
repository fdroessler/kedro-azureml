# Changelog

## [Unreleased]

<<<<<<< HEAD
-   Added support for pydantic v2 and bumped minimal required pydantic version to `2.0.0` by [@froessler](https://github.com/fdroessler)
=======
-   Added support for `metadata` argument in Azure ML datasets by [@tomasvanpottelbergh](https://github.com/tomasvanpottelbergh)
-   Fixed azureml-fsspec version update changed return type of `_infer_storage_options` and pinned fsspec version to patch only [@froessler](https://github.com/fdroessler)
>>>>>>> 10905b5f

## [0.7.0] - 2023-11-15

-   [💔 Breaking change] Renamed all `*DataSet` classes to `*Dataset` to follow Kedro's naming convention which will be introduced in 0.19.

-   Upgraded minimal requirements for MLflow to `>=2.0.0,<3.0.0` to be compatible with `azureml-mlflow`

-   Added `--on-job-scheduled` argument to `kedro azureml run` to plug-in custom behaviour after Azure ML job is scheduled [@Gabriel2409](https://github.com/Gabriel2409)

## [0.6.0] - 2023-09-01

-   Added ability to mark a node as deterministic (enables caching on Azure ML) by [@tomasvanpottelbergh](https://github.com/tomasvanpottelbergh)
-   Explicitly disabled support for `AzureMLAssetDataSet` outputs of `uri_file` type by [@tomasvanpottelbergh](https://github.com/tomasvanpottelbergh)
-   Made `AzureMLAssetDataSet` local and downloadable by default allowing their use in kedro sessions outside of pipeline runs e.g. `kedro ipython/jupyterlab` by [@froessler](https://github.com/fdroessler)
-   Fixed FileNotFoundError for local runs (using `kedro run`) when using `AzureMLAssetDataSet` of type `uri_file` by [@Gabriel2409](https://github.com/Gabriel2409)
-   [❗️ Old datasets removal ] All datasets based on Azure ML SDK v1 (azureml-core) are removed, with only importable stubs left which raise a deprecation warning.
-   ARM macOS support should work again 🎉 (v1 SDKs are removed)

## [0.5.0] - 2023-08-11

-   [🚀 New dataset] Added support for `AzureMLAssetDataSet` based on Azure ML SDK v2 (fsspec) by [@tomasvanpottelbergh](https://github.com/tomasvanpottelbergh) & [@froessler](https://github.com/fdroessler)
-   [📝 Docs] Updated datasets docs with sections
-   Bumped minimal required Kedro version to \`0.18.11
-   [⚠️ Deprecation warning] - starting from `0.4.0` the plugin is not compatible with ARM macOS versions due to internal azure dependencies (v1 SDKs). V1 SDK-based datasets will be removed in the future

## [0.4.1] - 2023-05-04

-   [📝 Docs] Revamp the quickstart guide in documentation
-   Refactor `kedro azureml init` command to be more user-friendly
-   Add dependency on `kedro-datasets` to prepare for Kedro `0.19.0`; Remove `kedro.datasets.*` imports

## [0.4.0] - 2023-04-28

-   [🧑‍🔬 Experimental ] Added support for pipeline-native data passing (allows to preview intermediate data in AzureML Studio UI) by [@tomasvanpottelbergh](https://github.com/tomasvanpottelbergh)
-   New `AzureMLFileDataSet` and `AzureMLPandasDataSet`by [@asafalinadsg](https://github.com/asafalinadsg) & [@eliorc](https://github.com/eliorc)
-   E2E tests for `AzureMLPandasDataSet` dataset
-   Bumped minimal required Kedro version to `0.18.5`
-   Added support for `OmegaConfigLoader`

## [0.3.6] - 2023-03-08

## [0.3.5] - 2023-02-20

-   Ability to pass extra environment variables to the Kedro nodes using `--env-var` option
-   Default configuration for docker-flow adjusted for the latest kedro-docker plugin
-   Fix authorization issues on AzureML Compute Instance (<https://github.com/getindata/kedro-azureml/pull/47>) by [@j0rd1smit](https://github.com/j0rd1smit)

## [0.3.4] - 2022-12-30

-   Add lazy initialization and cache to Kedro's context in the `KedroContextManager` class to prevent re-loading

## [0.3.3] - 2022-12-08

-   Upgrade `azure-ai-ml` to `>=1.2.0` to adress code upload file ignore issues (see <https://github.com/Azure/azure-sdk-for-python/pull/27338#issuecomment-1337454472> and <https://github.com/getindata/kedro-azureml/issues/33>).

## [0.3.2] - 2022-12-02

-   Add a control gate for Kedro environments before starting the pipeline in Azure ML (<https://github.com/getindata/kedro-azureml/issues/33>)

## [0.3.1] - 2022-11-18

-   Fix default configuration, to make code upload as default
-   Improved documentation and quickstart related to the code upload feature

## [0.3.0] - 2022-11-16

-   Added support for execution via code upload for faster development cycles <https://github.com/getindata/kedro-azureml/pull/15>
-   Quickstart documentation improvements

## [0.2.2] - 2022-10-26

-   Added sychronization of automatic datasets for distributed training use case

## [0.2.1] - 2022-10-24

### Added

-   Ability to overwrite the compute target at a Node level using a [Node tag](https://kedro.readthedocs.io/en/stable/kedro.pipeline.node.html) that references a compute alias defined in the compute section of `azureml.yaml`.
-   Improvements in build process, synchronised with getindata `python-opensource-template`
-   Add support for distributed training in PyTorch, TensorFlow and MPI via native Azure ML integration

## [0.1.0] - 2022-07-28

-   Initial plugin release

[Unreleased]: https://github.com/getindata/kedro-azureml/compare/0.7.0...HEAD

[0.7.0]: https://github.com/getindata/kedro-azureml/compare/0.6.0...0.7.0

[0.6.0]: https://github.com/getindata/kedro-azureml/compare/0.5.0...0.6.0

[0.5.0]: https://github.com/getindata/kedro-azureml/compare/0.4.1...0.5.0

[0.4.1]: https://github.com/getindata/kedro-azureml/compare/0.4.0...0.4.1

[0.4.0]: https://github.com/getindata/kedro-azureml/compare/0.3.6...0.4.0

[0.3.6]: https://github.com/getindata/kedro-azureml/compare/0.3.5...0.3.6

[0.3.5]: https://github.com/getindata/kedro-azureml/compare/0.3.4...0.3.5

[0.3.4]: https://github.com/getindata/kedro-azureml/compare/0.3.3...0.3.4

[0.3.3]: https://github.com/getindata/kedro-azureml/compare/0.3.2...0.3.3

[0.3.2]: https://github.com/getindata/kedro-azureml/compare/0.3.1...0.3.2

[0.3.1]: https://github.com/getindata/kedro-azureml/compare/0.3.0...0.3.1

[0.3.0]: https://github.com/getindata/kedro-azureml/compare/0.2.2...0.3.0

[0.2.2]: https://github.com/getindata/kedro-azureml/compare/0.2.1...0.2.2

[0.2.0]: https://github.com/getindata/kedro-azureml/compare/0.1.0...0.2.0

[0.1.0]: https://github.com/getindata/kedro-azureml/compare/d492a61d26a1927ca216fa10fa48077a1dee2062...0.1.0<|MERGE_RESOLUTION|>--- conflicted
+++ resolved
@@ -2,12 +2,9 @@
 
 ## [Unreleased]
 
-<<<<<<< HEAD
 -   Added support for pydantic v2 and bumped minimal required pydantic version to `2.0.0` by [@froessler](https://github.com/fdroessler)
-=======
 -   Added support for `metadata` argument in Azure ML datasets by [@tomasvanpottelbergh](https://github.com/tomasvanpottelbergh)
 -   Fixed azureml-fsspec version update changed return type of `_infer_storage_options` and pinned fsspec version to patch only [@froessler](https://github.com/fdroessler)
->>>>>>> 10905b5f
 
 ## [0.7.0] - 2023-11-15
 
